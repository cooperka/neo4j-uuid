/*
 * Copyright (c) 2013-2016 GraphAware
 *
 * This file is part of the GraphAware Framework.
 *
 * GraphAware Framework is free software: you can redistribute it and/or modify it under the terms of
 * the GNU General Public License as published by the Free Software Foundation, either
 * version 3 of the License, or (at your option) any later version.
 *
 * This program is distributed in the hope that it will be useful, but WITHOUT ANY WARRANTY;
 * without even the implied warranty of MERCHANTABILITY or FITNESS FOR A PARTICULAR PURPOSE.
 * See the GNU General Public License for more details. You should have received a copy of
 * the GNU General Public License along with this program.  If not, see
 * <http://www.gnu.org/licenses/>.
 */

package ga.uuid;

import com.graphaware.module.uuid.UuidModule;
import com.graphaware.module.uuid.read.DefaultUuidReader;
import com.graphaware.module.uuid.read.UuidReader;
import org.neo4j.graphdb.GraphDatabaseService;
import org.neo4j.graphdb.Node;
import org.neo4j.graphdb.Relationship;
import org.neo4j.procedure.Context;

import static com.graphaware.runtime.RuntimeRegistry.getStartedRuntime;

public abstract class UuidProcedure {

<<<<<<< HEAD
    protected abstract GraphDatabaseService getDatabase();

    protected UuidReader reader(String moduleId) {
        //note: this can't be cached, needs new instance every time
        return new DefaultUuidReader(getStartedRuntime(getDatabase()).getModule(moduleId, UuidModule.class).getConfiguration(), getDatabase());
    }

    protected Node findNodeByUuid(String moduleId, String uuid) {
        return getDatabase().getNodeById(reader(moduleId).getNodeIdByUuid(uuid));
    }

    protected Relationship findRelationshipByUuid(String moduleId, String uuid) {
        return getDatabase().getRelationshipById(reader(moduleId).getRelationshipIdByUuid(uuid));
=======
    @Context
    public GraphDatabaseService database;

    private static UuidReader uuidReader;

    protected UuidReader reader() {
        GraphAwareRuntime runtime = getStartedRuntime(database);
        UuidModule module = runtime.getModule(UuidModule.DEFAULT_MODULE_ID, UuidModule.class);
        UuidConfiguration configuration = module.getConfiguration();
        uuidReader = new UuidReader(configuration, database);

        return uuidReader;
    }

    protected Node findNodeByUuid(String uuid) {
        return database.getNodeById(reader().getNodeIdByUuid(uuid));
    }

    protected Relationship findRelationshipByUuid(String uuid) {
        return database.getRelationshipById(reader().getRelationshipIdByUuid(uuid));
>>>>>>> 26742716
    }

}<|MERGE_RESOLUTION|>--- conflicted
+++ resolved
@@ -28,42 +28,19 @@
 
 public abstract class UuidProcedure {
 
-<<<<<<< HEAD
-    protected abstract GraphDatabaseService getDatabase();
+    @Context
+    public GraphDatabaseService database;
 
     protected UuidReader reader(String moduleId) {
         //note: this can't be cached, needs new instance every time
-        return new DefaultUuidReader(getStartedRuntime(getDatabase()).getModule(moduleId, UuidModule.class).getConfiguration(), getDatabase());
+        return new DefaultUuidReader(getStartedRuntime(database).getModule(moduleId, UuidModule.class).getConfiguration(), database);
     }
 
     protected Node findNodeByUuid(String moduleId, String uuid) {
-        return getDatabase().getNodeById(reader(moduleId).getNodeIdByUuid(uuid));
+        return database.getNodeById(reader(moduleId).getNodeIdByUuid(uuid));
     }
 
     protected Relationship findRelationshipByUuid(String moduleId, String uuid) {
-        return getDatabase().getRelationshipById(reader(moduleId).getRelationshipIdByUuid(uuid));
-=======
-    @Context
-    public GraphDatabaseService database;
-
-    private static UuidReader uuidReader;
-
-    protected UuidReader reader() {
-        GraphAwareRuntime runtime = getStartedRuntime(database);
-        UuidModule module = runtime.getModule(UuidModule.DEFAULT_MODULE_ID, UuidModule.class);
-        UuidConfiguration configuration = module.getConfiguration();
-        uuidReader = new UuidReader(configuration, database);
-
-        return uuidReader;
+        return database.getRelationshipById(reader(moduleId).getRelationshipIdByUuid(uuid));
     }
-
-    protected Node findNodeByUuid(String uuid) {
-        return database.getNodeById(reader().getNodeIdByUuid(uuid));
-    }
-
-    protected Relationship findRelationshipByUuid(String uuid) {
-        return database.getRelationshipById(reader().getRelationshipIdByUuid(uuid));
->>>>>>> 26742716
-    }
-
 }